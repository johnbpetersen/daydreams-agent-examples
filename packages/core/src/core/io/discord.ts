--- conflicted
+++ resolved
@@ -1,23 +1,13 @@
 import {
-<<<<<<< HEAD
     ChannelType,
     Client,
     Events,
     GatewayIntentBits,
     Partials,
     TextChannel,
-    User,
+    Message,
     type Channel,
 } from "discord.js";
-import type { JSONSchemaType } from "ajv";
-=======
-    Client,
-    Events,
-    GatewayIntentBits,
-    Message,
-    Partials,
-} from "discord.js";
->>>>>>> a7bb540c
 import { Logger } from "../../core/logger";
 import { HandlerRole, LogLevel, type IOHandler } from "../types";
 import { env } from "../../core/env";
@@ -151,20 +141,16 @@
         };
     }
 
-<<<<<<< HEAD
     private getIsValidTextChannel(channel?: Channel): channel is TextChannel {
         return channel?.type === ChannelType.GuildText;
     }
 
-    private async sendMessage(data: MessageData) {
-=======
     private async sendMessage(data: MessageData): Promise<{
         success: boolean;
         messageId?: string;
         content?: string;
         error?: string;
     }> {
->>>>>>> a7bb540c
         try {
             this.logger.info("DiscordClient.sendMessage", "Sending message", {
                 data,
@@ -192,13 +178,8 @@
                 };
             }
 
-<<<<<<< HEAD
-            const channel = this.client.channels.cache.get(data.channelId);
+            const channel = this.client.channels.cache.get(data?.channelId);
             if (!this.getIsValidTextChannel(channel)) {
-=======
-            const channel = this.client.channels.cache.get(data?.channelId);
-            if (!channel?.isTextBased()) {
->>>>>>> a7bb540c
                 const error = new Error(
                     `Invalid or unsupported channel: ${data.channelId}`
                 );
@@ -212,7 +193,6 @@
                 throw error;
             }
 
-            // @ts-ignore - no idea why this is chucking error and i cannot be bothered to fix it
             const sentMessage = await channel.send(data.content);
 
             return {
