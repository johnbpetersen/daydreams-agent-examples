/** @type {import('prettier').Config} */
module.exports = {
    endOfLine: "lf",
    semi: true,
    singleQuote: false,
    tabWidth: 4,
    trailingComma: "es5",
    bracketSpacing: true,
    printWidth: 80,
    overrides: [
        {
            files: ["*.yaml", "*.yml"],
            options: {
                tabWidth: 2,
<<<<<<< HEAD
                proseWrap: "preserve",
                bracketSpacing: false,
=======
>>>>>>> 82820493
            },
        },
        {
            files: ["*.md", "*.mdx"],
            options: {
                tabWidth: 2,
<<<<<<< HEAD
                proseWrap: "always",
                embeddedLanguageFormatting: "auto",
=======
>>>>>>> 82820493
            },
        },
    ],
};<|MERGE_RESOLUTION|>--- conflicted
+++ resolved
@@ -9,25 +9,19 @@
     printWidth: 80,
     overrides: [
         {
-            files: ["*.yaml", "*.yml"],
+            files: ["*.yml", "*.yaml"],
             options: {
                 tabWidth: 2,
-<<<<<<< HEAD
                 proseWrap: "preserve",
                 bracketSpacing: false,
-=======
->>>>>>> 82820493
             },
         },
         {
             files: ["*.md", "*.mdx"],
             options: {
                 tabWidth: 2,
-<<<<<<< HEAD
                 proseWrap: "always",
                 embeddedLanguageFormatting: "auto",
-=======
->>>>>>> 82820493
             },
         },
     ],
